--- conflicted
+++ resolved
@@ -17,19 +17,14 @@
         val playerConnection = this.jsonData.getObject("playerConnection", DefaultPlayerConnection::class.java)
                 ?: return contentException("playerConnection")
         val proxyName = this.jsonData.getString("proxyName") ?: return contentException("proxyName")
-        val offlinePlayer = Manager.instance.offlineCloudPlayerHandler.getOfflinePlayer(playerConnection.getUniqueId())
+        val offlinePlayer = Manager.instance.offlineCloudPlayerLoader.getOfflinePlayer(playerConnection.getUniqueId())
         val cloudPlayer = if (offlinePlayer == null) {
             CloudPlayer(playerConnection.getName(), playerConnection.getUniqueId(), System.currentTimeMillis(), System.currentTimeMillis(), 0L, proxyName, null, playerConnection)
         } else {
             CloudPlayer(playerConnection.getName(), playerConnection.getUniqueId(), offlinePlayer.getFirstLogin(), System.currentTimeMillis(), offlinePlayer.getOnlineTime(), proxyName, null, playerConnection)
         }
         CloudAPI.instance.getCloudPlayerManager().updateCloudPlayer(cloudPlayer)
-<<<<<<< HEAD
-        Manager.instance.offlineCloudPlayerHandler.saveCloudPlayer(cloudPlayer.toOfflinePlayer() as OfflineCloudPlayer)
-
-=======
         Manager.instance.offlineCloudPlayerLoader.saveCloudPlayer(cloudPlayer.toOfflinePlayer() as OfflineCloudPlayer)
->>>>>>> 6fa9b9b0
         return unit()
     }
 }