package eu.thesimplecloud.base.manager.listener

<<<<<<< HEAD
import eu.thesimplecloud.api.event.player.CloudPlayerDisconnectEvent
import eu.thesimplecloud.api.event.player.CloudPlayerLoginEvent
import eu.thesimplecloud.api.event.player.CloudPlayerUnregisteredEvent
import eu.thesimplecloud.launcher.startup.Launcher
import eu.thesimplecloud.api.eventapi.CloudEventHandler
import eu.thesimplecloud.api.eventapi.IListener
import eu.thesimplecloud.api.event.service.CloudServiceUnregisteredEvent
import eu.thesimplecloud.base.manager.events.CloudPlayerLoginRequestEvent
=======
import eu.thesimplecloud.api.event.service.CloudServiceUnregisteredEvent
import eu.thesimplecloud.api.eventapi.CloudEventHandler
import eu.thesimplecloud.api.eventapi.IListener
import eu.thesimplecloud.base.manager.startup.Manager
import eu.thesimplecloud.launcher.event.module.ModuleUnloadedEvent
>>>>>>> 40c39f9e
import eu.thesimplecloud.launcher.extension.sendMessage
import eu.thesimplecloud.launcher.startup.Launcher

class CloudListener : IListener {

    @CloudEventHandler
    fun on(event: CloudServiceUnregisteredEvent) {
        Launcher.instance.consoleSender.sendMessage("manager.service.stopped", "Service %SERVICE%", event.cloudService.getName(), " was stopped.")
        val activeScreen = Launcher.instance.screenManager.getActiveScreen()
        activeScreen?.let {
            if (activeScreen.getName().equals(event.cloudService.getName(), true)) {
                Launcher.instance.screenManager.leaveActiveScreen()
            }
        }
        Launcher.instance.screenManager.unregisterScreen(event.cloudService.getName())
    }

    @CloudEventHandler
<<<<<<< HEAD
    fun on(event: CloudPlayerLoginEvent) {
        event.getCloudPlayer().then {
            Launcher.instance.consoleSender
                    .sendMessage("manager.player.connected", "Player %NAME%", it.getName(), "(%UUID% ", it.getUniqueId().toString(),
                            "/ %IP%", it.getPlayerConnection().getAddress().getHostname(), ") connected.")
        }

    }

    @CloudEventHandler
    fun on(event: CloudPlayerUnregisteredEvent) {
        val player = event.cloudPlayer

        Launcher.instance.consoleSender
                .sendMessage("manager.player.disconnected", "Player %NAME%", player.getName(), "(%UUID% ", player.getUniqueId().toString(),
                        "/ %IP%", player.getPlayerConnection().getAddress().getHostname(), ") disconnected.")

=======
    fun on(event: ModuleUnloadedEvent) {
        Manager.instance.packetRegistry.unregisterAllPackets(event.module.cloudModule)
>>>>>>> 40c39f9e
    }

}<|MERGE_RESOLUTION|>--- conflicted
+++ resolved
@@ -1,21 +1,12 @@
 package eu.thesimplecloud.base.manager.listener
 
-<<<<<<< HEAD
-import eu.thesimplecloud.api.event.player.CloudPlayerDisconnectEvent
 import eu.thesimplecloud.api.event.player.CloudPlayerLoginEvent
 import eu.thesimplecloud.api.event.player.CloudPlayerUnregisteredEvent
-import eu.thesimplecloud.launcher.startup.Launcher
-import eu.thesimplecloud.api.eventapi.CloudEventHandler
-import eu.thesimplecloud.api.eventapi.IListener
-import eu.thesimplecloud.api.event.service.CloudServiceUnregisteredEvent
-import eu.thesimplecloud.base.manager.events.CloudPlayerLoginRequestEvent
-=======
 import eu.thesimplecloud.api.event.service.CloudServiceUnregisteredEvent
 import eu.thesimplecloud.api.eventapi.CloudEventHandler
 import eu.thesimplecloud.api.eventapi.IListener
 import eu.thesimplecloud.base.manager.startup.Manager
 import eu.thesimplecloud.launcher.event.module.ModuleUnloadedEvent
->>>>>>> 40c39f9e
 import eu.thesimplecloud.launcher.extension.sendMessage
 import eu.thesimplecloud.launcher.startup.Launcher
 
@@ -34,7 +25,11 @@
     }
 
     @CloudEventHandler
-<<<<<<< HEAD
+    fun on(event: ModuleUnloadedEvent) {
+        Manager.instance.packetRegistry.unregisterAllPackets(event.module.cloudModule)
+    }
+
+    @CloudEventHandler
     fun on(event: CloudPlayerLoginEvent) {
         event.getCloudPlayer().then {
             Launcher.instance.consoleSender
@@ -52,10 +47,6 @@
                 .sendMessage("manager.player.disconnected", "Player %NAME%", player.getName(), "(%UUID% ", player.getUniqueId().toString(),
                         "/ %IP%", player.getPlayerConnection().getAddress().getHostname(), ") disconnected.")
 
-=======
-    fun on(event: ModuleUnloadedEvent) {
-        Manager.instance.packetRegistry.unregisterAllPackets(event.module.cloudModule)
->>>>>>> 40c39f9e
     }
 
 }