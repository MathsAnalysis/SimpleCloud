--- conflicted
+++ resolved
@@ -1,30 +1,8 @@
-buildscript {
-    dependencies {
-        classpath group: 'org.reflections', name: 'reflections', version: '0.9.10'
-        classpath group: 'com.google.code.gson', name: 'gson', version: '2.8.5'
-    }
-}
-
 plugins {
     id 'java'
     id 'org.jetbrains.kotlin.jvm'
 }
 
-<<<<<<< HEAD
-group 'eu.thesimplecloud'
-version '1.0-SNAPSHOT'
-
-sourceCompatibility = 1.8
-
-repositories {
-    mavenCentral()
-    maven {
-        url "https://repo.thesimplecloud.eu/artifactory/gradle-dev/"
-    }
-}
-
-=======
->>>>>>> d73e66ba
 dependencies {
     testCompile group: 'junit', name: 'junit', version: '4.12'
     implementation "org.jetbrains.kotlin:kotlin-stdlib-jdk8"
@@ -35,28 +13,4 @@
     compile project(":simplecloud-lib")
     compile(group: 'eu.thesimplecloud.clientserverapi', name: 'clientserverapi', version: '1.0.6-SNAPSHOT')
     testCompile group: "de.flapdoodle.embed", name: "de.flapdoodle.embed.mongo", version: "2.2.1-SNAPSHOT"
-<<<<<<< HEAD
-}
-
-task fatJar(type: Jar) {
-    manifest {
-        attributes 'Main-Class': 'eu.thesimplecloud.launcher.LauncherMainKt'
-    }
-    baseName = project.name + '-all'
-    from { configurations.compile.collect { it.isDirectory() ? it : zipTree(it) } }
-    with jar
-}
-
-compileKotlin {
-    kotlinOptions {
-        jvmTarget = "1.8"
-    }
-}
-compileTestKotlin {
-    kotlinOptions {
-        jvmTarget = "1.8"
-    }
-=======
-    compile(group: 'eu.thesimplecloud.clientserverapi', name: 'clientserverapi', version: depedencyClientServerAPIVersion)
->>>>>>> d73e66ba
 }