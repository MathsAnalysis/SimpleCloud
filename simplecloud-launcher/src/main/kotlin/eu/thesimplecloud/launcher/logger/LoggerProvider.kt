--- conflicted
+++ resolved
@@ -115,18 +115,10 @@
     }
 
     fun updatePromt(newLine: Boolean) {
-<<<<<<< HEAD
         var promt = getColoredString("§c${applicationName}§f@§eSimpleCloud§f>", LogType.EMPTY);
-=======
-        if (!application.isRunning())
-            return
-
-        var promt = getColoredString("§c${application.getApplicationName()}§f@§eSimpleCloud§f>", LogType.EMPTY);
-
         if (Launcher.instance.setupManager.currentSetup != null) {
             promt = Launcher.instance.setupManager.currentQuestion?.questionName() + ":"
         }
->>>>>>> 4517f491
         if (newLine)
             println("")
                     
