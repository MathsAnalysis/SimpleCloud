--- conflicted
+++ resolved
@@ -22,11 +22,8 @@
     val lineReader = createLineReader()
     var prompt = buildPrompt()
 
-<<<<<<< HEAD
     fun buildPrompt() = Launcher.instance.logger.getColoredString("§c${applicationName}§f@§eSimpleCloud§f> ", LogType.EMPTY)
 
-=======
->>>>>>> 2390fff2
     private fun createLineReader(): LineReader {
         val terminal = TerminalBuilder.builder()
                 .system(true)
@@ -47,27 +44,13 @@
 
         thread = Thread {
             var readLine = ""
-<<<<<<< HEAD
             try {
                 while (!Thread.currentThread().isInterrupted) {
                     readLine = lineReader.readLine("%{$prompt%}")
-                    while (!readLine.isBlank()) {
-                        handleInput(readLine)
-
-                        readLine = lineReader.readLine("%{$prompt%}") ?: continue
-                    }
+                    handleInput(readLine)
                 }
-            } catch (ex: UserInterruptException) {}
-=======
-            while (!Thread.currentThread().isInterrupted) {
-                readLine = lineReader.readLine("%{$prompt%}")
-                //while (!readLine.isBlank()) {
-                handleInput(readLine)
-                //
-                //    readLine = lineReader.readLine("%{$prompt%}") ?: continue
-                //}
+            } catch (ex: UserInterruptException) {
             }
->>>>>>> 2390fff2
         }
         thread?.start()
     }
