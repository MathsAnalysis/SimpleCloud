package eu.thesimplecloud.launcher.logging

import eu.thesimplecloud.launcher.screens.IScreenManager
import eu.thesimplecloud.launcher.startup.Launcher
<<<<<<< HEAD
import org.fusesource.jansi.Ansi
import org.jline.utils.InfoCmp
/*import org.jline.reader.LineReader
import org.jline.reader.LineReaderBuilder
import org.jline.terminal.TerminalBuilder
import org.jline.utils.InfoCmp*/
=======
import org.jline.reader.LineReader
import org.jline.utils.InfoCmp
>>>>>>> 40c39f9e
import java.io.File
import java.io.PrintWriter
import java.io.StringWriter
import java.nio.charset.StandardCharsets
import java.nio.file.Files
import java.nio.file.Paths
import java.text.SimpleDateFormat
import java.util.*
import java.util.logging.FileHandler
import java.util.logging.Level
import java.util.logging.Logger
import java.util.logging.SimpleFormatter
import kotlin.collections.ArrayList


/**
 * Created by IntelliJ IDEA.
 * User: Philipp.Eistrach
 * Date: 05.09.2019
 * Time: 17:02
 */
@Suppress("NON_EXHAUSTIVE_WHEN")
class LoggerProvider(val screenManager: IScreenManager) : Logger("SimpleCloudLogger", null) {

    val dataFormat = SimpleDateFormat("[HH:mm:ss]")

    private val loggerMessageListeners = ArrayList<ILoggerMessageListener>()

    init {
        level = Level.ALL
        useParentHandlers = false

        System.setProperty("java.util.logging.SimpleFormatter.format", "[%1\$tT] [%4$-7s] %5\$s %n")

        if (!Files.exists(Paths.get("logs")))
            Files.createDirectory(Paths.get("logs"))

        val file = File("logs/")
        val simpleFormatter = SimpleFormatter()

        val fileHandler = FileHandler(file.canonicalPath + "/simplecloud-log", 5242880, 100, false)
        fileHandler.encoding = StandardCharsets.UTF_8.name()
        fileHandler.level = Level.ALL
        fileHandler.formatter = simpleFormatter

        addHandler(fileHandler)
    }

    fun addLoggerMessageListener(loggerMessageListener: ILoggerMessageListener) {
        this.loggerMessageListeners.add(loggerMessageListener)
    }

    @Synchronized
    fun success(msg: String) {
        super.info(msg)
        printMessage(msg, LogType.SUCCESS)
    }

    @Synchronized
    override fun info(msg: String) {
        super.info(msg)
        printMessage(msg, LogType.INFO)
    }

    @Synchronized
    override fun warning(msg: String) {
        super.warning(msg)
        printMessage(msg, LogType.WARNING)
    }

    @Synchronized
    override fun severe(msg: String) {
        super.severe(msg)
        printMessage(msg, LogType.ERROR)
    }

    @Synchronized
    fun console(msg: String) {
        super.info(msg)
        printMessage(msg, LogType.CONSOLE)
    }

    @Synchronized
    fun empty(msg: String) {
        super.info(msg)
        printMessage(msg, LogType.EMPTY)
    }

    private fun printMessage(msg: String, logType: LogType) {
        if (isMessageBlocked(logType))
            return
        val coloredMessage = getColoredString(msg, logType)
        this.loggerMessageListeners.forEach { it.message(msg, logType) }

        val lineReader = Launcher.instance.consoleManager.lineReader

        lineReader.terminal.puts(InfoCmp.Capability.carriage_return)
        lineReader.terminal.writer().println(coloredMessage);
        lineReader.terminal.flush();

    }

    private fun isMessageBlocked(logType: LogType): Boolean {
        return screenManager.hasActiveScreen() && logType != LogType.EMPTY
    }

    fun getColoredString(text: String, type: LogType): String {
        var logType = ""
        when (type) {
            LogType.SUCCESS -> {
                logType = "§aSUCCESS§7"
            }

            LogType.INFO -> {
                logType = "§3INFO§7"
            }

            LogType.WARNING -> {
                logType = "§6WARNING§7"
            }

            LogType.ERROR -> {
                logType = "§cERROR§7"
            }

            LogType.CONSOLE -> {
                logType = "§3CONSOLE§7"
            }

        }

        var message = "§r$text§r"
        if (type != LogType.EMPTY) {
            val time = dataFormat.format(Calendar.getInstance().time)
            message = "$time $logType: §r$text§r"
        }

        return AnsiColorHelper.toColoredString(message)
    }

    @Synchronized
    fun exception(cause: Throwable) {
        val sw = StringWriter()
        val pw = PrintWriter(sw, true)
        cause.printStackTrace(pw)
        val stackTraceMessage = sw.buffer.toString()
        this.severe(stackTraceMessage)
    }

}<|MERGE_RESOLUTION|>--- conflicted
+++ resolved
@@ -2,17 +2,8 @@
 
 import eu.thesimplecloud.launcher.screens.IScreenManager
 import eu.thesimplecloud.launcher.startup.Launcher
-<<<<<<< HEAD
-import org.fusesource.jansi.Ansi
-import org.jline.utils.InfoCmp
-/*import org.jline.reader.LineReader
-import org.jline.reader.LineReaderBuilder
-import org.jline.terminal.TerminalBuilder
-import org.jline.utils.InfoCmp*/
-=======
 import org.jline.reader.LineReader
 import org.jline.utils.InfoCmp
->>>>>>> 40c39f9e
 import java.io.File
 import java.io.PrintWriter
 import java.io.StringWriter
@@ -113,6 +104,11 @@
         lineReader.terminal.writer().println(coloredMessage);
         lineReader.terminal.flush();
 
+        if (lineReader.isReading) {
+            lineReader.callWidget(LineReader.REDRAW_LINE)
+            lineReader.callWidget(LineReader.REDISPLAY)
+        }
+
     }
 
     private fun isMessageBlocked(logType: LogType): Boolean {
