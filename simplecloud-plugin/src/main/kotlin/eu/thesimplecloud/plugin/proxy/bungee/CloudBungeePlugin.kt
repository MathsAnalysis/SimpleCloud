--- conflicted
+++ resolved
@@ -127,10 +127,8 @@
 
         synchronizeOnlineCountTask()
         runOfflinePlayerChecker()
-<<<<<<< HEAD
-=======
+        
         CloudAPI.instance.getEventManager().registerListener(CloudPlugin.instance, CloudPlayerDisconnectListener(this.proxy))
->>>>>>> 131811a7
     }
 
     override fun onDisable() {
