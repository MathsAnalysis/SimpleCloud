--- conflicted
+++ resolved
@@ -79,16 +79,11 @@
     }
 
     override fun onEnable() {
-<<<<<<< HEAD
-=======
-
->>>>>>> df9f07ee
         ProxyServer.getInstance().configurationAdapter.servers.clear()
         ProxyServer.getInstance().servers.clear()
         for (info in ProxyServer.getInstance().configurationAdapter.listeners) {
             info.serverPriority.clear()
         }
-        println(ProxyServer.getInstance().servers.map { it.value.name })
 
         registerFallbackService()
         CloudAPI.instance.getCloudServiceManager().getAllCloudServices().forEach { addServiceToProxy(it) }
