--- conflicted
+++ resolved
@@ -12,10 +12,7 @@
 import net.md_5.bungee.api.ProxyServer
 import net.md_5.bungee.api.plugin.Plugin
 import java.net.InetSocketAddress
-<<<<<<< HEAD
 import java.util.concurrent.TimeUnit
-=======
->>>>>>> 40c39f9e
 
 class CloudProxyPlugin : Plugin(), ICloudProxyPlugin {
 
@@ -72,6 +69,7 @@
             info.serverPriority.clear()
         }
 
+        CloudAPI.instance.getCloudServiceManager().getAllCloudServices().forEach { addServiceToProxy(it) }
         CloudPlugin.instance.onEnable()
         CloudAPI.instance.getEventManager().registerListener(CloudPlugin.instance, CloudListener())
         ProxyServer.getInstance().pluginManager.registerListener(this, BungeeListener())
@@ -87,7 +85,7 @@
     private fun synchronizeOnlineCountTask() {
         proxy.scheduler.schedule(this, {
             val service = CloudPlugin.instance.thisService()
-            service.setOnlinePlayers(proxy.onlineCount)
+            service.setOnlineCount(proxy.onlineCount)
             service.update()
         },30, 30, TimeUnit.SECONDS)
     }
