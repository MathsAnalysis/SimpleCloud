package eu.thesimplecloud.plugin.server.listener

import eu.thesimplecloud.api.CloudAPI
import org.bukkit.entity.Player
import org.bukkit.event.EventHandler
import org.bukkit.event.EventPriority
import org.bukkit.event.Listener
import org.bukkit.event.player.PlayerKickEvent
import org.bukkit.event.player.PlayerLoginEvent
import org.bukkit.event.player.PlayerQuitEvent

class SpigotListener : Listener {

    private val UNKNOWN_ADRESS = "§cYou are connected from an unknown address!"
    private val NOT_REGISTERED = "§cYou are not registered on the network!"

    @EventHandler
    fun on(event: PlayerLoginEvent) {
<<<<<<< HEAD

        /*val hostAddress = event.address.hostAddress
        if (hostAddress != "127.0.0.1" && !CloudAPI.instance.getWrapperManager().getAllWrappers().any { it.getHost() == hostAddress }) {
            println("ghhhh")
            event.disallow(PlayerLoginEvent.Result.KICK_OTHER, NOT_REGISTERED)
=======
        val hostAddress = event.realAddress.hostAddress
        if (hostAddress != "127.0.0.1" && !CloudAPI.instance.getWrapperManager().getAllWrappers().any { it.getHost() == hostAddress }) {
            event.disallow(PlayerLoginEvent.Result.KICK_OTHER, UNKNOWN_ADRESS)
>>>>>>> e7c54d85
            return
        }*/

        if (CloudAPI.instance.getCloudPlayerManager().getCachedCloudPlayer(event.player.uniqueId) == null) {
            event.disallow(PlayerLoginEvent.Result.KICK_OTHER, NOT_REGISTERED)
        }

    }

    @EventHandler(priority = EventPriority.HIGHEST)
    fun on(event: PlayerQuitEvent) {
        onPlayerDisconnected(event.player)
    }

    @EventHandler(priority = EventPriority.HIGHEST)
    fun on(event: PlayerKickEvent) {
        onPlayerDisconnected(event.player)
    }

    private fun onPlayerDisconnected(player: Player) {
        val playerManager = CloudAPI.instance.getCloudPlayerManager()
        val cloudPlayer = playerManager.getCachedCloudPlayer(player.uniqueId)

        if (cloudPlayer != null) {
            playerManager.removeCloudPlayer(cloudPlayer)
        }
    }

}<|MERGE_RESOLUTION|>--- conflicted
+++ resolved
@@ -16,19 +16,11 @@
 
     @EventHandler
     fun on(event: PlayerLoginEvent) {
-<<<<<<< HEAD
-
-        /*val hostAddress = event.address.hostAddress
-        if (hostAddress != "127.0.0.1" && !CloudAPI.instance.getWrapperManager().getAllWrappers().any { it.getHost() == hostAddress }) {
-            println("ghhhh")
-            event.disallow(PlayerLoginEvent.Result.KICK_OTHER, NOT_REGISTERED)
-=======
         val hostAddress = event.realAddress.hostAddress
         if (hostAddress != "127.0.0.1" && !CloudAPI.instance.getWrapperManager().getAllWrappers().any { it.getHost() == hostAddress }) {
             event.disallow(PlayerLoginEvent.Result.KICK_OTHER, UNKNOWN_ADRESS)
->>>>>>> e7c54d85
             return
-        }*/
+        }
 
         if (CloudAPI.instance.getCloudPlayerManager().getCachedCloudPlayer(event.player.uniqueId) == null) {
             event.disallow(PlayerLoginEvent.Result.KICK_OTHER, NOT_REGISTERED)
