/*
 * MIT License
 *
 * Copyright (C) 2020 The SimpleCloud authors
 *
 * Permission is hereby granted, free of charge, to any person obtaining a copy of this software and associated
 * documentation files (the "Software"), to deal in the Software without restriction, including without limitation
 * the rights to use, copy, modify, merge, publish, distribute, sublicense, and/or sell copies of the Software,
 * and to permit persons to whom the Software is furnished to do so, subject to the following conditions:
 *
 * The above copyright notice and this permission notice shall be included in all
 * copies or substantial portions of the Software.
 *
 * THE SOFTWARE IS PROVIDED "AS IS", WITHOUT WARRANTY OF ANY KIND, EXPRESS OR IMPLIED,
 * INCLUDING BUT NOT LIMITED TO THE WARRANTIES OF MERCHANTABILITY,
 * FITNESS FOR A PARTICULAR PURPOSE AND NONINFRINGEMENT.
 * IN NO EVENT SHALL THE AUTHORS OR COPYRIGHT HOLDERS BE LIABLE FOR ANY CLAIM,
 * DAMAGES OR OTHER LIABILITY, WHETHER IN AN ACTION OF CONTRACT, TORT OR OTHERWISE,
 * ARISING FROM, OUT OF OR IN CONNECTION WITH THE SOFTWARE OR THE USE OR OTHER
 * DEALINGS IN THE SOFTWARE.
 */

dependencies {
    implementation group: 'org.reflections', name: 'reflections', version: '0.9.12'
    compile(group: 'io.netty', name: 'netty-all', version: '4.1.77.Final')
    compile(group: 'eu.thesimplecloud.clientserverapi', name: 'clientserverapi', version: depedencyClientServerAPIVersion) {
    }
    compile(group: 'eu.thesimplecloud.jsonlib', name: 'json-lib', version: "1.0.8") {
    }
    compile(project(":simplecloud-api")) {
    }

    compile(project(":simplecloud-client")) {
    }
<<<<<<< HEAD
    compileOnly 'org.spigotmc:spigot-api:1.17-R0.1-SNAPSHOT'
    compileOnly 'net.md-5:bungeecord-api:1.17-R0.1-SNAPSHOT'
    compileOnly 'com.velocitypowered:velocity-api:3.1.1'
    annotationProcessor 'com.velocitypowered:velocity-api:3.1.1'
=======
    compileOnly 'org.spigotmc:spigot-api:1.19.2-R0.1-SNAPSHOT'
    compileOnly 'net.md-5:bungeecord-api:1.19-R0.1-SNAPSHOT'
    compileOnly 'com.velocitypowered:velocity-api:1.1.8'
    annotationProcessor 'com.velocitypowered:velocity-api:1.1.8'
>>>>>>> eec666c8

    compile('net.kyori:adventure-text-minimessage:4.11.0')
    compile('net.kyori:adventure-platform-bungeecord:4.1.2')
}


configurations {
    jar.archiveName = 'SimpleCloud-Plugin.jar'
}

jar {
    dependsOn ':simplecloud-client:jar'
    // This line of code recursively collects and copies all of a project's files
    // and adds them to the JAR itself. One can extend this task, to skip certain
    // files or particular types at will
    //from { configurations.compile.collect { it.isDirectory() ? it : zipTree(it) } }
    from {
        configurations.compile.collect {
            if (it.name.contains("netty")) return
            it.isDirectory() ? it : zipTree(it)
        }
    }
}<|MERGE_RESOLUTION|>--- conflicted
+++ resolved
@@ -32,17 +32,10 @@
 
     compile(project(":simplecloud-client")) {
     }
-<<<<<<< HEAD
     compileOnly 'org.spigotmc:spigot-api:1.17-R0.1-SNAPSHOT'
     compileOnly 'net.md-5:bungeecord-api:1.17-R0.1-SNAPSHOT'
     compileOnly 'com.velocitypowered:velocity-api:3.1.1'
     annotationProcessor 'com.velocitypowered:velocity-api:3.1.1'
-=======
-    compileOnly 'org.spigotmc:spigot-api:1.19.2-R0.1-SNAPSHOT'
-    compileOnly 'net.md-5:bungeecord-api:1.19-R0.1-SNAPSHOT'
-    compileOnly 'com.velocitypowered:velocity-api:1.1.8'
-    annotationProcessor 'com.velocitypowered:velocity-api:1.1.8'
->>>>>>> eec666c8
 
     compile('net.kyori:adventure-text-minimessage:4.11.0')
     compile('net.kyori:adventure-platform-bungeecord:4.1.2')
