--- conflicted
+++ resolved
@@ -53,16 +53,10 @@
         val proxyConfiguration = plugin.proxyHandler.getProxyConfiguration() ?: return
 
         if (CloudPlugin.instance.thisService().getServiceGroup().isInMaintenance()) {
-<<<<<<< HEAD
-            if (!player.hasPermission(plugin.proxyHandler.JOIN_MAINTENANCE_PERMISSION) &&
-                    !proxyConfiguration.whitelist.mapToLowerCase().contains(player.username.toLowerCase())) {
-                player.disconnect(CloudTextBuilder().build(CloudText(plugin.proxyHandler.replaceString(config.maintenanceKickMessage))))
-=======
             if (!player.hasPermission(ProxyHandler.JOIN_MAINTENANCE_PERMISSION) &&
                 !proxyConfiguration.whitelist.mapToLowerCase().contains(player.username.toLowerCase())
             ) {
                 player.disconnect(CloudTextBuilder().build(CloudText(config.maintenanceKickMessage)))
->>>>>>> 99598d73
                 event.result = ServerPreConnectEvent.ServerResult.denied()
                 return
             }
@@ -72,16 +66,10 @@
         val maxPlayers = CloudPlugin.instance.thisService().getServiceGroup().getMaxPlayers()
 
         if (plugin.proxyHandler.getOnlinePlayers() > maxPlayers) {
-<<<<<<< HEAD
-            if (!player.hasPermission(plugin.proxyHandler.JOIN_FULL_PERMISSION) &&
-                    !proxyConfiguration.whitelist.mapToLowerCase().contains(player.username.toLowerCase())) {
-                player.disconnect(CloudTextBuilder().build(CloudText(plugin.proxyHandler.replaceString(config.fullProxyKickMessage))))
-=======
             if (!player.hasPermission(ProxyHandler.JOIN_FULL_PERMISSION) &&
                 !proxyConfiguration.whitelist.mapToLowerCase().contains(player.username.toLowerCase())
             ) {
                 player.disconnect(CloudTextBuilder().build(CloudText(config.fullProxyKickMessage)))
->>>>>>> 99598d73
                 event.result = ServerPreConnectEvent.ServerResult.denied()
             }
         }
@@ -90,7 +78,7 @@
     @EventHandler
     fun on(event: ServerConnectedEvent) {
         val player = event.player
-        val tablistConfiguration = plugin.proxyHandler.getTablistConfiguration()?: return
+        val tablistConfiguration = plugin.proxyHandler.getTablistConfiguration() ?: return
         plugin.sendHeaderAndFooter(player, tablistConfiguration)
     }
 
@@ -104,7 +92,7 @@
         val line2 = motdConfiguration.secondLines.random()
 
         val motd = CloudTextBuilder()
-                .build(CloudText(plugin.proxyHandler.replaceString(line1 + "\n" + line2)))
+            .build(CloudText(plugin.proxyHandler.replaceString(line1 + "\n" + line2)))
 
         val ping = event.ping
         var protocol: ServerPing.Version = ping.version
@@ -113,21 +101,23 @@
         val modinfo = if (ping.modinfo.isPresent) ping.modinfo.get() else null
 
         val playerInfo = motdConfiguration.playerInfo
-        var onlinePlayers = plugin.proxyHandler.getOnlinePlayers()
+        val onlinePlayers = plugin.proxyHandler.getOnlinePlayers()
 
         val versionName = motdConfiguration.versionName
         if (versionName != null && versionName.isNotEmpty()) {
             protocol = ServerPing.Version(-1, plugin.proxyHandler.replaceString(versionName))
         }
 
-        val maxPlayers = CloudPlugin.instance.thisService().getMaxPlayers()
+        val maxPlayers = CloudPlugin.instance.thisService().getServiceGroup().getMaxPlayers()
 
-        if (playerInfo != null && playerInfo.isNotEmpty()) {
+        val playerSamples = if (playerInfo != null && playerInfo.isNotEmpty()) {
             val playerInfoString = plugin.proxyHandler.replaceString(playerInfo.joinToString("\n"))
-            val sample = listOf(ServerPing.SamplePlayer(playerInfoString, UUID.randomUUID()))
-            players = ServerPing.Players(onlinePlayers, maxPlayers, sample)
+            listOf(ServerPing.SamplePlayer(playerInfoString, UUID.randomUUID()))
+        } else {
+            emptyList()
         }
 
+        players = ServerPing.Players(onlinePlayers, maxPlayers, playerSamples)
         event.ping = ServerPing(protocol, players, motd, favicon, modinfo)
     }
 
