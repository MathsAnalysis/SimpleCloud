--- conflicted
+++ resolved
@@ -61,28 +61,20 @@
             }
         }
 
+
         val maxPlayers = CloudPlugin.instance.thisService().getServiceGroup().getMaxPlayers()
 
-<<<<<<< HEAD
-        if (ProxyHandler.getOnlinePlayers() > maxPlayers) {
-            if (!player.hasPermission(ProxyHandler.JOIN_FULL_PERMISSION) &&
-                !proxyConfiguration.whitelist.mapToLowerCase().contains(player.username.toLowerCase())
-            ) {
-                player.disconnect(CloudTextBuilder().build(CloudText(config.fullProxyKickMessage)))
-                event.result = ServerPreConnectEvent.ServerResult.denied()
-            }
-        }
-=======
-        if (plugin.proxyHandler.getOnlinePlayers() < maxPlayers)
+
+
+        if (ProxyHandler.getOnlinePlayers() < maxPlayers)
             return
 
-        if (player.hasPermission(plugin.proxyHandler.JOIN_FULL_PERMISSION) &&
+        if (player.hasPermission(ProxyHandler.JOIN_FULL_PERMISSION) &&
                 proxyConfiguration.whitelist.mapToLowerCase().contains(player.username.toLowerCase()))
             return
 
         player.disconnect(CloudTextBuilder().build(CloudText(config.fullProxyKickMessage)))
         event.result = ServerPreConnectEvent.ServerResult.denied()
->>>>>>> 2fa45bba
     }
 
     @Subscribe
@@ -105,14 +97,10 @@
 
         motdBuilder.append("\n")
 
-<<<<<<< HEAD
-        val motd = ProxyHandler.getHexColorComponent(ProxyHandler.replaceString("$line1\n$line2"))
-=======
         if (motdConfiguration.secondLines.isNotEmpty())
             motdBuilder.append(motdConfiguration.secondLines.random()) else motdBuilder.append(" ")
-        
-        val motd = proxyHandler.getHexColorComponent(proxyHandler.replaceString(motdBuilder.toString()))
->>>>>>> 2fa45bba
+
+        val motd = ProxyHandler.getHexColorComponent(ProxyHandler.replaceString(motdBuilder.toString()))
 
         val ping = event.ping
         var protocol: ServerPing.Version = ping.version
@@ -124,7 +112,7 @@
         val onlinePlayers = ProxyHandler.getOnlinePlayers()
 
         val versionName = motdConfiguration.versionName
-      
+
         if (versionName != null && versionName.isNotEmpty()) {
             protocol = ServerPing.Version(-1, ProxyHandler.replaceString(versionName))
         }
