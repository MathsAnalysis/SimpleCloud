/*
 * MIT License
 *
 * Copyright (C) 2020-2022 The SimpleCloud authors
 *
 * Permission is hereby granted, free of charge, to any person obtaining a copy of this software and associated
 * documentation files (the "Software"), to deal in the Software without restriction, including without limitation
 * the rights to use, copy, modify, merge, publish, distribute, sublicense, and/or sell copies of the Software,
 * and to permit persons to whom the Software is furnished to do so, subject to the following conditions:
 *
 * The above copyright notice and this permission notice shall be included in all
 * copies or substantial portions of the Software.
 *
 * THE SOFTWARE IS PROVIDED "AS IS", WITHOUT WARRANTY OF ANY KIND, EXPRESS OR IMPLIED,
 * INCLUDING BUT NOT LIMITED TO THE WARRANTIES OF MERCHANTABILITY,
 * FITNESS FOR A PARTICULAR PURPOSE AND NONINFRINGEMENT.
 * IN NO EVENT SHALL THE AUTHORS OR COPYRIGHT HOLDERS BE LIABLE FOR ANY CLAIM,
 * DAMAGES OR OTHER LIABILITY, WHETHER IN AN ACTION OF CONTRACT, TORT OR OTHERWISE,
 * ARISING FROM, OUT OF OR IN CONNECTION WITH THE SOFTWARE OR THE USE OR OTHER
 * DEALINGS IN THE SOFTWARE.
 */

package eu.thesimplecloud.module.prefix.manager

import eu.thesimplecloud.api.CloudAPI
import eu.thesimplecloud.api.external.ICloudModule
<<<<<<< HEAD
import eu.thesimplecloud.jsonlib.JsonLib
import eu.thesimplecloud.module.prefix.config.ConfigLoader
import java.io.File
=======
import eu.thesimplecloud.launcher.startup.Launcher
import eu.thesimplecloud.module.prefix.manager.config.ChatTabModuleConfigPersistence
import eu.thesimplecloud.module.prefix.manager.command.ChatTabCommand
>>>>>>> 2c474606

/**
 * Created by IntelliJ IDEA.
 * User: Philipp.Eistrach
 * Date: 19.12.2020
 * Time: 12:51
 */
class PrefixModule : ICloudModule {

    override fun onEnable() {
<<<<<<< HEAD
        migrateOldConfigFile()
        val configLoader = ConfigLoader()
        val config = configLoader.loadConfig()
        CloudAPI.instance.getGlobalPropertyHolder().setProperty("prefix-config", config)
=======
        val chatTabConfig = ChatTabModuleConfigPersistence.load()
        ChatTabModuleConfigPersistence.save(chatTabConfig)

        CloudAPI.instance.getGlobalPropertyHolder().setProperty("prefix-config", chatTabConfig)
        Launcher.instance.commandManager.registerCommand(this, ChatTabCommand())
>>>>>>> 2c474606
    }

    override fun onDisable() {}

    private fun migrateOldConfigFile() {
        val path = "modules/chat+tablist/config.json"
        val jsonLib = JsonLib.fromJsonFile(File(path)) ?: return
        if (jsonLib.getObject("disabledServerGroups", List::class.java) != null)
            return
        jsonLib.append("disabledServerGroups", ArrayList<String>())
        jsonLib.saveAsFile(path)
    }

}<|MERGE_RESOLUTION|>--- conflicted
+++ resolved
@@ -24,15 +24,9 @@
 
 import eu.thesimplecloud.api.CloudAPI
 import eu.thesimplecloud.api.external.ICloudModule
-<<<<<<< HEAD
-import eu.thesimplecloud.jsonlib.JsonLib
-import eu.thesimplecloud.module.prefix.config.ConfigLoader
-import java.io.File
-=======
 import eu.thesimplecloud.launcher.startup.Launcher
 import eu.thesimplecloud.module.prefix.manager.config.ChatTabModuleConfigPersistence
 import eu.thesimplecloud.module.prefix.manager.command.ChatTabCommand
->>>>>>> 2c474606
 
 /**
  * Created by IntelliJ IDEA.
@@ -43,29 +37,14 @@
 class PrefixModule : ICloudModule {
 
     override fun onEnable() {
-<<<<<<< HEAD
-        migrateOldConfigFile()
-        val configLoader = ConfigLoader()
-        val config = configLoader.loadConfig()
-        CloudAPI.instance.getGlobalPropertyHolder().setProperty("prefix-config", config)
-=======
         val chatTabConfig = ChatTabModuleConfigPersistence.load()
         ChatTabModuleConfigPersistence.save(chatTabConfig)
 
         CloudAPI.instance.getGlobalPropertyHolder().setProperty("prefix-config", chatTabConfig)
         Launcher.instance.commandManager.registerCommand(this, ChatTabCommand())
->>>>>>> 2c474606
     }
 
-    override fun onDisable() {}
-
-    private fun migrateOldConfigFile() {
-        val path = "modules/chat+tablist/config.json"
-        val jsonLib = JsonLib.fromJsonFile(File(path)) ?: return
-        if (jsonLib.getObject("disabledServerGroups", List::class.java) != null)
-            return
-        jsonLib.append("disabledServerGroups", ArrayList<String>())
-        jsonLib.saveAsFile(path)
+    override fun onDisable() {
     }
 
 }