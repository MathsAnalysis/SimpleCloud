/*
 * MIT License
 *
 * Copyright (C) 2020-2022 The SimpleCloud authors
 *
 * Permission is hereby granted, free of charge, to any person obtaining a copy of this software and associated
 * documentation files (the "Software"), to deal in the Software without restriction, including without limitation
 * the rights to use, copy, modify, merge, publish, distribute, sublicense, and/or sell copies of the Software,
 * and to permit persons to whom the Software is furnished to do so, subject to the following conditions:
 *
 * The above copyright notice and this permission notice shall be included in all
 * copies or substantial portions of the Software.
 *
 * THE SOFTWARE IS PROVIDED "AS IS", WITHOUT WARRANTY OF ANY KIND, EXPRESS OR IMPLIED,
 * INCLUDING BUT NOT LIMITED TO THE WARRANTIES OF MERCHANTABILITY,
 * FITNESS FOR A PARTICULAR PURPOSE AND NONINFRINGEMENT.
 * IN NO EVENT SHALL THE AUTHORS OR COPYRIGHT HOLDERS BE LIABLE FOR ANY CLAIM,
 * DAMAGES OR OTHER LIABILITY, WHETHER IN AN ACTION OF CONTRACT, TORT OR OTHERWISE,
 * ARISING FROM, OUT OF OR IN CONNECTION WITH THE SOFTWARE OR THE USE OR OTHER
 * DEALINGS IN THE SOFTWARE.
 */

package eu.thesimplecloud.module.prefix.service.spigot

import eu.thesimplecloud.api.CloudAPI
<<<<<<< HEAD
import eu.thesimplecloud.module.prefix.config.Config
=======
import eu.thesimplecloud.module.prefix.manager.config.ChatTabConfig
>>>>>>> 2c474606
import eu.thesimplecloud.module.prefix.service.spigot.listener.ChatListener
import eu.thesimplecloud.module.prefix.service.spigot.listener.CloudListener
import eu.thesimplecloud.module.prefix.service.spigot.listener.JoinListener
import eu.thesimplecloud.module.prefix.service.tablist.TablistHelper
import eu.thesimplecloud.plugin.startup.CloudPlugin
import org.bukkit.Bukkit
import org.bukkit.plugin.java.JavaPlugin

/**
 * Created by IntelliJ IDEA.
 * User: Philipp.Eistrach
 * Date: 19.12.2020
 * Time: 13:34
 */
class BukkitPluginMain : JavaPlugin() {

    override fun onEnable() {
<<<<<<< HEAD
        instance = this

        val groupName = CloudPlugin.instance.thisService().getGroupName()
        if (Config.getConfig().disabledServerGroups.contains(groupName)) {
=======

        val groupName = CloudPlugin.instance.thisService().getGroupName()
        if (ChatTabConfig.getConfig().disabledServerGroups.contains(groupName)) {
>>>>>>> 2c474606
            Bukkit.getLogger().info("[SimpleCloud] The Chat+Tab module is deactivated on this service!")
            Bukkit.getPluginManager().disablePlugin(this)
            return
        }

        TablistHelper.load()

        Bukkit.getPluginManager().registerEvents(JoinListener(this), this)
        Bukkit.getPluginManager().registerEvents(ChatListener(), this)

        CloudAPI.instance.getEventManager()
            .registerListener(CloudAPI.instance.getThisSidesCloudModule(), CloudListener())
    }

}<|MERGE_RESOLUTION|>--- conflicted
+++ resolved
@@ -23,11 +23,7 @@
 package eu.thesimplecloud.module.prefix.service.spigot
 
 import eu.thesimplecloud.api.CloudAPI
-<<<<<<< HEAD
-import eu.thesimplecloud.module.prefix.config.Config
-=======
 import eu.thesimplecloud.module.prefix.manager.config.ChatTabConfig
->>>>>>> 2c474606
 import eu.thesimplecloud.module.prefix.service.spigot.listener.ChatListener
 import eu.thesimplecloud.module.prefix.service.spigot.listener.CloudListener
 import eu.thesimplecloud.module.prefix.service.spigot.listener.JoinListener
@@ -45,16 +41,9 @@
 class BukkitPluginMain : JavaPlugin() {
 
     override fun onEnable() {
-<<<<<<< HEAD
-        instance = this
-
-        val groupName = CloudPlugin.instance.thisService().getGroupName()
-        if (Config.getConfig().disabledServerGroups.contains(groupName)) {
-=======
 
         val groupName = CloudPlugin.instance.thisService().getGroupName()
         if (ChatTabConfig.getConfig().disabledServerGroups.contains(groupName)) {
->>>>>>> 2c474606
             Bukkit.getLogger().info("[SimpleCloud] The Chat+Tab module is deactivated on this service!")
             Bukkit.getPluginManager().disablePlugin(this)
             return
