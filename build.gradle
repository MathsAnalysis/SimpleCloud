--- conflicted
+++ resolved
@@ -29,7 +29,7 @@
 allprojects {
 
     group 'eu.thesimplecloud.simplecloud'
-    version '2.6.0'
+    version '2.6.0-SNAPSHOT'
 
     repositories {
         mavenCentral()
@@ -68,11 +68,7 @@
     }
 
     project.ext {
-<<<<<<< HEAD
-        depedencyClientServerAPIVersion = '4.1.17'
-=======
         depedencyClientServerAPIVersion = '4.1.18'
->>>>>>> 7f42af8d
         dependencyCommonsIOVersion = '2.14.0'
         dependencyKotlinCouroutinesVersion = '1.7.3'
         dependencyNettyVersion = '4.1.86.Final'
