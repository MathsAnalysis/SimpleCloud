--- conflicted
+++ resolved
@@ -28,11 +28,7 @@
 allprojects {
 
     group 'eu.thesimplecloud.simplecloud'
-<<<<<<< HEAD
-    version '1.3.1-SNAPSHOT'
-=======
-    version '1.3.0-BETA'
->>>>>>> fd6ffb04
+    version '1.3.1-BETA'
 
     repositories {
         mavenCentral()
