/*
 * MIT License
 *
 * Copyright (C) 2020 The SimpleCloud authors
 *
 * Permission is hereby granted, free of charge, to any person obtaining a copy of this software and associated
 * documentation files (the "Software"), to deal in the Software without restriction, including without limitation
 * the rights to use, copy, modify, merge, publish, distribute, sublicense, and/or sell copies of the Software,
 * and to permit persons to whom the Software is furnished to do so, subject to the following conditions:
 *
 * The above copyright notice and this permission notice shall be included in all
 * copies or substantial portions of the Software.
 *
 * THE SOFTWARE IS PROVIDED "AS IS", WITHOUT WARRANTY OF ANY KIND, EXPRESS OR IMPLIED,
 * INCLUDING BUT NOT LIMITED TO THE WARRANTIES OF MERCHANTABILITY,
 * FITNESS FOR A PARTICULAR PURPOSE AND NONINFRINGEMENT.
 * IN NO EVENT SHALL THE AUTHORS OR COPYRIGHT HOLDERS BE LIABLE FOR ANY CLAIM,
 * DAMAGES OR OTHER LIABILITY, WHETHER IN AN ACTION OF CONTRACT, TORT OR OTHERWISE,
 * ARISING FROM, OUT OF OR IN CONNECTION WITH THE SOFTWARE OR THE USE OR OTHER
 * DEALINGS IN THE SOFTWARE.
 */

plugins {
    id 'org.jetbrains.kotlin.jvm' version '1.3.72'
}

allprojects {

    group 'eu.thesimplecloud.simplecloud'
<<<<<<< HEAD
    version '1.1.7-SNAPSHOT'
=======
    version '1.1.6-BETA'
>>>>>>> 8046da92

    repositories {
        mavenCentral()

        maven {
            url "https://repo.thesimplecloud.eu/artifactory/gradle-release-local/"
        }

        maven {
            url "https://libraries.minecraft.net"
        }

        maven {
            name 'velocity'
            url 'https://repo.velocitypowered.com/snapshots/'
        }

        maven {
            name 'spongepowered'
            url 'https://repo.spongepowered.org/maven'
        }

        maven {
            name 'bungeecord-repo'
            url 'https://oss.sonatype.org/content/repositories/snapshots'
        }

        maven {
            name 'spigotmc-repo'
            url 'https://hub.spigotmc.org/nexus/content/repositories/snapshots/'
        }

    }

    project.ext {
        depedencyClientServerAPIVersion = '3.0.2-SNAPSHOT'
    }

    buildscript {
        repositories {
            mavenLocal()
        }
    }
}

subprojects {

    apply plugin: 'java'
    apply plugin: 'java-library'
    apply plugin: 'maven'
    apply plugin: 'maven-publish'
    apply plugin: 'org.jetbrains.kotlin.jvm'

    sourceCompatibility = 1.8
    targetCompatibility = 1.8

    task sourcesJar(type: Jar, dependsOn: classes) {
        archiveClassifier.set('sources')
        from sourceSets.main.allSource
    }

    dependencies {
        testCompile group: 'junit', name: 'junit', version: '4.13'
        implementation "org.jetbrains.kotlin:kotlin-stdlib-jdk8"
        compile(group: 'eu.thesimplecloud.clientserverapi', name: 'clientserverapi', version: depedencyClientServerAPIVersion) {
            transitive = false
        }
        compile(group: 'eu.thesimplecloud.jsonlib', name: 'json-lib', version: "1.0-SNAPSHOT") {
            transitive = false
        }
        compileOnly group: 'commons-io', name: 'commons-io', version: '2.6'
        compileOnly group: 'com.google.guava', name: 'guava', version: '21.0'
        compileOnly group: 'io.netty', name: 'netty-all', version: '4.1.49.Final'
        compileOnly group: 'org.jetbrains.kotlinx', name: 'kotlinx-coroutines-core', version: '1.3.5'
        compileOnly group: 'com.google.code.gson', name: 'gson', version: '2.8.6'

    }

    compileKotlin {
        kotlinOptions {
            jvmTarget = "1.8"
        }
    }
    compileTestKotlin {
        kotlinOptions {
            jvmTarget = "1.8"
        }
    }

    jar {
        manifest {
            attributes(
                    'Implementation-Version': project.version,
            )
        }
    }

    publishing {
        publications {
            mavenJava(MavenPublication) {
                from components.java
                artifact sourcesJar
            }
        }
        repositories {
            maven {
                if (project.version.endsWith("SNAPSHOT")) {
                    url 'https://repo.thesimplecloud.eu/artifactory/list/gradle-dev-local/'
                } else {
                    url 'https://repo.thesimplecloud.eu/artifactory/list/gradle-release-local//'
                }

                credentials {
                    username = project.hasProperty("mavenUser") ? project.property("mavenUser") : ""
                    password = project.hasProperty("mavenPassword") ? project.property("mavenPassword") : ""
                }
            }
        }
    }

}<|MERGE_RESOLUTION|>--- conflicted
+++ resolved
@@ -27,11 +27,7 @@
 allprojects {
 
     group 'eu.thesimplecloud.simplecloud'
-<<<<<<< HEAD
     version '1.1.7-SNAPSHOT'
-=======
-    version '1.1.6-BETA'
->>>>>>> 8046da92
 
     repositories {
         mavenCentral()
