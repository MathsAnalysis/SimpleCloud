/*
 * MIT License
 *
 * Copyright (C) 2020 The SimpleCloud authors
 *
 * Permission is hereby granted, free of charge, to any person obtaining a copy of this software and associated
 * documentation files (the "Software"), to deal in the Software without restriction, including without limitation
 * the rights to use, copy, modify, merge, publish, distribute, sublicense, and/or sell copies of the Software,
 * and to permit persons to whom the Software is furnished to do so, subject to the following conditions:
 *
 * The above copyright notice and this permission notice shall be included in all
 * copies or substantial portions of the Software.
 *
 * THE SOFTWARE IS PROVIDED "AS IS", WITHOUT WARRANTY OF ANY KIND, EXPRESS OR IMPLIED,
 * INCLUDING BUT NOT LIMITED TO THE WARRANTIES OF MERCHANTABILITY,
 * FITNESS FOR A PARTICULAR PURPOSE AND NONINFRINGEMENT.
 * IN NO EVENT SHALL THE AUTHORS OR COPYRIGHT HOLDERS BE LIABLE FOR ANY CLAIM,
 * DAMAGES OR OTHER LIABILITY, WHETHER IN AN ACTION OF CONTRACT, TORT OR OTHERWISE,
 * ARISING FROM, OUT OF OR IN CONNECTION WITH THE SOFTWARE OR THE USE OR OTHER
 * DEALINGS IN THE SOFTWARE.
 */

plugins {
    id 'org.jetbrains.kotlin.jvm' version '1.8.22'
    id "com.github.johnrengelman.shadow" version "8.1.1"
    id 'org.jetbrains.dokka' version '0.10.1'
}

allprojects {

    group 'eu.thesimplecloud.simplecloud'
<<<<<<< HEAD
    version '2.8.0-SNAPSHOT'
=======
    version '2.8.0-pre.2'
>>>>>>> b12931b6

    repositories {
        mavenCentral()
        jcenter()

        maven {
            url 'https://jitpack.io'
        }

        maven {
            url 'https://repository.derklaro.dev/releases/'
        }

        maven {
            url "https://repo.simplecloud.app/releases/"
        }

        maven {
            url "https://libraries.minecraft.net"
        }

        maven {
            name = "papermc"
            url = uri("https://repo.papermc.io/repository/maven-public/")
        }

        maven {
            name 'spongepowered'
            url 'https://repo.spongepowered.org/maven'
        }

        maven {
            url 'https://repo.codemc.io/repository/maven-releases/'
            mavenContent {
                includeGroup("com.github.retrooper.packetevents")
            }
        }

        maven {
            name 'bungeecord-repo'
            url 'https://oss.sonatype.org/content/repositories/snapshots'
        }

        maven {
            name 'spigotmc-repo'
            url 'https://hub.spigotmc.org/nexus/content/repositories/snapshots/'
        }

        // packetevents
        maven {
            url "https://repo.codemc.io/repository/maven-releases/"
            mavenContent {
                includeGroup("com.github.retrooper")
            }
        }
    }

    project.ext {
        depedencyClientServerAPIVersion = '4.1.18'
        dependencyCommonsIOVersion = '2.14.0'
        dependencyKotlinCouroutinesVersion = '1.7.3'
        dependencyNettyVersion = '4.1.100.Final'
        dependencyGuavaVersion = '32.1.3-jre'
        dependencyKMongoVersion = '4.10.0'
    }

    buildscript {
        repositories {
            mavenLocal()
        }
    }
}

subprojects {

    apply plugin: 'java'
    apply plugin: 'java-library'
    apply plugin: 'maven-publish'
    apply plugin: 'org.jetbrains.kotlin.jvm'
    apply plugin: 'org.jetbrains.dokka'
    apply plugin: "com.github.johnrengelman.shadow"

    sourceCompatibility = 8
    targetCompatibility = 8

    task sourcesJar(type: Jar, dependsOn: classes) {
        archiveClassifier.set('sources')
        from sourceSets.main.allSource
    }

    dependencies {
        testApi group: 'junit', name: 'junit', version: '4.13'
        compileOnly "org.jetbrains.kotlin:kotlin-stdlib-jdk8"
        testCompileOnly "org.jetbrains.kotlin:kotlin-stdlib-jdk8"
        compileOnly(group: 'eu.thesimplecloud.clientserverapi', name: 'clientserverapi', version: depedencyClientServerAPIVersion) {
            transitive = false
        }
        compileOnly(group: 'eu.thesimplecloud.jsonlib', name: 'json-lib', version: "1.0.8") {
            transitive = false
        }

        testApi(group: 'eu.thesimplecloud.clientserverapi', name: 'clientserverapi', version: depedencyClientServerAPIVersion)
        testApi(group: 'eu.thesimplecloud.jsonlib', name: 'json-lib', version: "1.0.8")

        compileOnly group: 'commons-io', name: 'commons-io', version: dependencyCommonsIOVersion
        compileOnly group: 'com.google.guava', name: 'guava', version: dependencyGuavaVersion
        compileOnly group: 'io.netty', name: 'netty-all', version: dependencyNettyVersion
        compileOnly group: 'org.jetbrains.kotlinx', name: 'kotlinx-coroutines-core', version: dependencyKotlinCouroutinesVersion
        compileOnly group: 'com.google.code.gson', name: 'gson', version: '2.10.1'

    }

    compileKotlin {
        kotlinOptions.jvmTarget = "1.8"
    }
    compileTestKotlin {
        kotlinOptions.jvmTarget = "1.8"
    }

    jar {
        manifest {
            attributes(
                    'Implementation-Version': project.version,
            )
        }
    }

    publishing {
        publications {
            mavenJava(MavenPublication) {
                from components.java
                artifact sourcesJar
            }
        }
        repositories {
            maven {
                if (project.version.endsWith("SNAPSHOT")) {
                    url 'https://repo.simplecloud.app/snapshots/'
                } else {
                    url 'https://repo.simplecloud.app/releases/'
                }

                credentials {
                    username = project.hasProperty("mavenUser") ? project.property("mavenUser") : System.getenv("MAVEN_USERNAME")
                    password = project.hasProperty("mavenPassword") ? project.property("mavenPassword") : System.getenv("MAVEN_PASSWORD")
                }
            }
        }
    }

    dokka {
        outputFormat = 'html'
        outputDirectory = "$buildDir/dokka"
    }
}<|MERGE_RESOLUTION|>--- conflicted
+++ resolved
@@ -29,11 +29,7 @@
 allprojects {
 
     group 'eu.thesimplecloud.simplecloud'
-<<<<<<< HEAD
-    version '2.8.0-SNAPSHOT'
-=======
     version '2.8.0-pre.2'
->>>>>>> b12931b6
 
     repositories {
         mavenCentral()
