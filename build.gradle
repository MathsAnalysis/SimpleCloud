/*
 * MIT License
 *
 * Copyright (C) 2020 The SimpleCloud authors
 *
 * Permission is hereby granted, free of charge, to any person obtaining a copy of this software and associated
 * documentation files (the "Software"), to deal in the Software without restriction, including without limitation
 * the rights to use, copy, modify, merge, publish, distribute, sublicense, and/or sell copies of the Software,
 * and to permit persons to whom the Software is furnished to do so, subject to the following conditions:
 *
 * The above copyright notice and this permission notice shall be included in all
 * copies or substantial portions of the Software.
 *
 * THE SOFTWARE IS PROVIDED "AS IS", WITHOUT WARRANTY OF ANY KIND, EXPRESS OR IMPLIED,
 * INCLUDING BUT NOT LIMITED TO THE WARRANTIES OF MERCHANTABILITY,
 * FITNESS FOR A PARTICULAR PURPOSE AND NONINFRINGEMENT.
 * IN NO EVENT SHALL THE AUTHORS OR COPYRIGHT HOLDERS BE LIABLE FOR ANY CLAIM,
 * DAMAGES OR OTHER LIABILITY, WHETHER IN AN ACTION OF CONTRACT, TORT OR OTHERWISE,
 * ARISING FROM, OUT OF OR IN CONNECTION WITH THE SOFTWARE OR THE USE OR OTHER
 * DEALINGS IN THE SOFTWARE.
 */

plugins {
    id 'org.jetbrains.kotlin.jvm' version '1.3.72'
    id 'org.jetbrains.dokka' version '0.10.1'
}

allprojects {

    group 'eu.thesimplecloud.simplecloud'
<<<<<<< HEAD
    version '1.3.5-SNAPSHOT'
=======
    version '1.3.4-BETA'
>>>>>>> 881f3d93

    repositories {
        mavenCentral()
        jcenter()

        maven {
            url "https://repo.thesimplecloud.eu/artifactory/gradle-release-local/"
        }

        maven {
            url "https://libraries.minecraft.net"
        }

        maven {
            name 'velocity'
            url 'https://repo.velocitypowered.com/snapshots/'
        }

        maven {
            name 'spongepowered'
            url 'https://repo.spongepowered.org/maven'
        }

        maven {
            name 'bungeecord-repo'
            url 'https://oss.sonatype.org/content/repositories/snapshots'
        }

        maven {
            name 'spigotmc-repo'
            url 'https://hub.spigotmc.org/nexus/content/repositories/snapshots/'
        }

    }

    project.ext {
        depedencyClientServerAPIVersion = '3.0.7-SNAPSHOT'
    }

    buildscript {
        repositories {
            mavenLocal()
        }
    }
}

subprojects {

    apply plugin: 'java'
    apply plugin: 'java-library'
    apply plugin: 'maven'
    apply plugin: 'maven-publish'
    apply plugin: 'org.jetbrains.kotlin.jvm'
    apply plugin: 'org.jetbrains.dokka'

    sourceCompatibility = 1.8
    targetCompatibility = 1.8

    task sourcesJar(type: Jar, dependsOn: classes) {
        archiveClassifier.set('sources')
        from sourceSets.main.allSource
    }

    dependencies {
        testCompile group: 'junit', name: 'junit', version: '4.13'
        implementation "org.jetbrains.kotlin:kotlin-stdlib-jdk8"
        compile(group: 'eu.thesimplecloud.clientserverapi', name: 'clientserverapi', version: depedencyClientServerAPIVersion) {
            transitive = false
        }
        compile(group: 'eu.thesimplecloud.jsonlib', name: 'json-lib', version: "1.0-SNAPSHOT") {
            transitive = false
        }
        compileOnly group: 'commons-io', name: 'commons-io', version: '2.6'
        compileOnly group: 'com.google.guava', name: 'guava', version: '21.0'
        compileOnly group: 'io.netty', name: 'netty-all', version: '4.1.50.Final'
        compileOnly group: 'org.jetbrains.kotlinx', name: 'kotlinx-coroutines-core', version: '1.3.5'
        compileOnly group: 'com.google.code.gson', name: 'gson', version: '2.8.6'

    }

    compileKotlin {
        kotlinOptions {
            jvmTarget = "1.8"
        }
    }
    compileTestKotlin {
        kotlinOptions {
            jvmTarget = "1.8"
        }
    }

    jar {
        manifest {
            attributes(
                    'Implementation-Version': project.version,
            )
        }
    }

    publishing {
        publications {
            mavenJava(MavenPublication) {
                from components.java
                artifact sourcesJar
            }
        }
        repositories {
            maven {
                if (project.version.endsWith("SNAPSHOT")) {
                    url 'https://repo.thesimplecloud.eu/artifactory/list/gradle-dev-local/'
                } else {
                    url 'https://repo.thesimplecloud.eu/artifactory/list/gradle-release-local//'
                }

                credentials {
                    username = project.hasProperty("mavenUser") ? project.property("mavenUser") : ""
                    password = project.hasProperty("mavenPassword") ? project.property("mavenPassword") : ""
                }
            }
        }
    }

    dokka {
        outputFormat = 'html'
        outputDirectory = "$buildDir/dokka"
    }

}<|MERGE_RESOLUTION|>--- conflicted
+++ resolved
@@ -28,11 +28,7 @@
 allprojects {
 
     group 'eu.thesimplecloud.simplecloud'
-<<<<<<< HEAD
-    version '1.3.5-SNAPSHOT'
-=======
-    version '1.3.4-BETA'
->>>>>>> 881f3d93
+    version '1.3.5-BETA'
 
     repositories {
         mavenCentral()
